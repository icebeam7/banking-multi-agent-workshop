# Multi Agent Workshop

Welcome to our multi-agent sample and workshop for a retail banking scenario. Implemented in both C# using Semantic Kernel Agents and Python using LangGraph.

## Build a Multi-Agent AI application using Semantic Kernel Agents or LangGraph

This sample application and full-day workshop shows how to build a multi-tenant, multi-agent, banking application with containerized applications built using two multi-agent frameworks

- Semantic Kernel Agents in C#
- LangGraph in Python

Both are hosted on Azure Container Apps, with Azure Cosmos DB for NoSQL as the transactional database and vector store with Azure OpenAI Service for embeddings and completions. This complete sample and full-day workshop provides practical guidance on many concepts you will need to design and build these types of applications.

<<<<<<< HEAD
## User Experience
=======
## User Experience 

https://github.com/user-attachments/assets/0e943130-13c5-4bb5-a40b-51b6c85dd58c

## Important Security Notice

This template, the application code and configuration it contains, has been built to showcase Microsoft Azure specific services and tools. We strongly advise our customers not to make this code part of their production environments without implementing or enabling additional security features.

## Workshop Learning Exercises

This application demonstrates the following concepts and how to implement them:

View the Exercises for the [LangGraph Python Workshop](./python/workshop/Module-00.md)
View the Exercises for the [Semantic Kernel C# Workshop](./csharp/workshop/Module-00.md)

## Getting Started

### Prerequisites

- Azure subscription.
- Subscription access to Azure OpenAI service. Start here to [Request Access to Azure OpenAI Service](https://aka.ms/oaiapply). If you have access, see below for ensuring enough quota to deploy.

  #### Checking Azure OpenAI quota limits

  For this sample to deploy successfully, there needs to be enough Azure OpenAI quota for the models used by this sample within your subscription. This sample deploys a new Azure OpenAI account with two models, **gpt-4o with 10K tokens** per minute and **text-3-large with 5k tokens** per minute. For more information on how to check your model quota and change it, see [Manage Azure OpenAI Service Quota](https://learn.microsoft.com/azure/ai-services/openai/how-to/quota)

  #### Azure Subscription Permission Requirements

  This solution deploys a [user-assigned managed identity](https://learn.microsoft.com/entra/identity/managed-identities-azure-resources/overview) and defines then applies Azure Cosmos DB and Azure OpenAI RBAC permissions to this as well as your own Service Principal Id. You will need the following Azure RBAC roles assigned to your identity in your Azure subscription or [Subscription Owner](https://learn.microsoft.com/azure/role-based-access-control/built-in-roles/privileged#owner) access which will give you both of the following.

  - [Manged Identity Contributor](https://learn.microsoft.com/azure/role-based-access-control/built-in-roles/identity#managed-identity-contributor)
  - [Cosmos DB Operator](https://learn.microsoft.com/azure/role-based-access-control/built-in-roles/databases#cosmos-db-operator)
  - [Cognitive Services OpenAI User](https://learn.microsoft.com/azure/role-based-access-control/built-in-roles/ai-machine-learning#cognitive-services-openai-user)

### GitHub Codespaces

You can run this sample app and workshop virtually by using GitHub Codespaces. The button will open a web-based VS Code instance in your browser:
>>>>>>> 3605cff6

https://github.com/user-attachments/assets/0e943130-13c5-4bb5-a40b-51b6c85dd58c

## Complete the Workshop Exercises

The workshop for this sample is on the [Start branch](https://github.com/AzureCosmosDB/banking-multi-agent-workshop/tree/start) in this repository. To navigate and complete this workshop select one of the following:

Navigate to the [LangGraph Python Workshop](https://github.com/AzureCosmosDB/banking-multi-agent-workshop/blob/start/python/workshop/Module-00.md)
Navigate to the [Semantic Kernel Csharp Workshop](https://github.com/AzureCosmosDB/banking-multi-agent-workshop/blob/start/csharp/workshop/Module-00.md)

## Explore the Complete Samples

There are two completely separate implementations for this sample multi-agent application with different instructions on how to deploy and configure for use.

[LangGraph Multi-Agent Sample](./python/readme.md)
[Semantic Kernel Multi-Agent Sample](./csharp/README.md)

<<<<<<< HEAD
## Important Security Notice
=======
1. Download the project code:

```shell
azd init -t AzureCosmosDB/banking-multi-agent-workshop
```

1. Switch to the `start` branch.

```shell
git fetch --all
git checkout start
```

### Deployment

1. From the terminal, naviate to the csharp or python folder.

1. Navigate to the /infra folder.

1. Log in to AZD.

   ```bash
   azd auth login
   ```

1. Provision the Azure services, build your local solution container, and deploy the application.

   ```bash
   azd up
   ```

### Setting up local debugging

When you deploy this solution it automatically injects endpoints and configuration values into the secrets.json file used by .NET applications.

To modify values for the Quickstarts, locate the value of `UserSecretsId` in the csproj file in the /src folder of this sample and save the value.

```xml
<PropertyGroup>
  <UserSecretsId>your-guid-here</UserSecretsId>
</PropertyGroup>
```

Locate the secrets.json file and open with a text editor.

- Windows: `C:\Users\<YourUserName>\AppData\Roaming\Microsoft\UserSecrets\<UserSecretsId>\secrets.json`
- macOS/Linux: `~/.microsoft/usersecrets/<UserSecretsId>/secrets.json`

## Clean up

1. Open a terminal and navigate to the /infra directory in this solution.

1. Type azd down
>>>>>>> 3605cff6

This template, the application code and configuration it contains, has been built to showcase Microsoft Azure specific services and tools. We strongly advise our customers not to make this code part of their production environments without implementing or enabling additional security features.

## Guidance

### Region Availability

This template uses gpt-4o and text-embedding-3-large models which may not be available in all Azure regions. Check for [up-to-date region availability](https://learn.microsoft.com/azure/ai-services/openai/concepts/models#standard-deployment-model-availability) and select a region during deployment accordingly.

### Costs

You can estimate the cost of this project's architecture with [Azure's pricing calculator](https://azure.microsoft.com/pricing/calculator/)

As an example in US dollars, here's how the sample is currently built:

Average Monthly Cost:

- Azure Cosmos DB Serverless ($0.25 USD per 1M RU/s): $0.25
- Azure Container Apps (1 CPU, 2 Gi memory): $8.00
- Azure Container Registry(Standard): $5:50
- Azure App Service (B3 Plan): $1.20
- Azure OpenAI (GPT-4o 1M input/output tokens): $20 (Sample uses 10K tokens)
- Azure OpenAI (text-3-embedding-large): < $0.01 (Sample uses 5K tokens)
- Log Analytics (Pay as you go): < $0.12

## Resources

To learn more about the services and features demonstrated in this sample, see the following:

- [Azure Cosmos DB for NoSQL Vector Search announcement](https://aka.ms/CosmosDBDiskANNBlog/)
- [Azure OpenAI Service documentation](https://learn.microsoft.com/azure/cognitive-services/openai/)
- [Semantic Kernel](https://learn.microsoft.com/semantic-kernel/overview)
- [Azure App Service documentation](https://learn.microsoft.com/azure/app-service/)
- [ASP.NET Core Blazor documentation](https://dotnet.microsoft.com/apps/aspnet/web-apps/blazor)<|MERGE_RESOLUTION|>--- conflicted
+++ resolved
@@ -11,47 +11,7 @@
 
 Both are hosted on Azure Container Apps, with Azure Cosmos DB for NoSQL as the transactional database and vector store with Azure OpenAI Service for embeddings and completions. This complete sample and full-day workshop provides practical guidance on many concepts you will need to design and build these types of applications.
 
-<<<<<<< HEAD
 ## User Experience
-=======
-## User Experience 
-
-https://github.com/user-attachments/assets/0e943130-13c5-4bb5-a40b-51b6c85dd58c
-
-## Important Security Notice
-
-This template, the application code and configuration it contains, has been built to showcase Microsoft Azure specific services and tools. We strongly advise our customers not to make this code part of their production environments without implementing or enabling additional security features.
-
-## Workshop Learning Exercises
-
-This application demonstrates the following concepts and how to implement them:
-
-View the Exercises for the [LangGraph Python Workshop](./python/workshop/Module-00.md)
-View the Exercises for the [Semantic Kernel C# Workshop](./csharp/workshop/Module-00.md)
-
-## Getting Started
-
-### Prerequisites
-
-- Azure subscription.
-- Subscription access to Azure OpenAI service. Start here to [Request Access to Azure OpenAI Service](https://aka.ms/oaiapply). If you have access, see below for ensuring enough quota to deploy.
-
-  #### Checking Azure OpenAI quota limits
-
-  For this sample to deploy successfully, there needs to be enough Azure OpenAI quota for the models used by this sample within your subscription. This sample deploys a new Azure OpenAI account with two models, **gpt-4o with 10K tokens** per minute and **text-3-large with 5k tokens** per minute. For more information on how to check your model quota and change it, see [Manage Azure OpenAI Service Quota](https://learn.microsoft.com/azure/ai-services/openai/how-to/quota)
-
-  #### Azure Subscription Permission Requirements
-
-  This solution deploys a [user-assigned managed identity](https://learn.microsoft.com/entra/identity/managed-identities-azure-resources/overview) and defines then applies Azure Cosmos DB and Azure OpenAI RBAC permissions to this as well as your own Service Principal Id. You will need the following Azure RBAC roles assigned to your identity in your Azure subscription or [Subscription Owner](https://learn.microsoft.com/azure/role-based-access-control/built-in-roles/privileged#owner) access which will give you both of the following.
-
-  - [Manged Identity Contributor](https://learn.microsoft.com/azure/role-based-access-control/built-in-roles/identity#managed-identity-contributor)
-  - [Cosmos DB Operator](https://learn.microsoft.com/azure/role-based-access-control/built-in-roles/databases#cosmos-db-operator)
-  - [Cognitive Services OpenAI User](https://learn.microsoft.com/azure/role-based-access-control/built-in-roles/ai-machine-learning#cognitive-services-openai-user)
-
-### GitHub Codespaces
-
-You can run this sample app and workshop virtually by using GitHub Codespaces. The button will open a web-based VS Code instance in your browser:
->>>>>>> 3605cff6
 
 https://github.com/user-attachments/assets/0e943130-13c5-4bb5-a40b-51b6c85dd58c
 
@@ -69,63 +29,8 @@
 [LangGraph Multi-Agent Sample](./python/readme.md)
 [Semantic Kernel Multi-Agent Sample](./csharp/README.md)
 
-<<<<<<< HEAD
+
 ## Important Security Notice
-=======
-1. Download the project code:
-
-```shell
-azd init -t AzureCosmosDB/banking-multi-agent-workshop
-```
-
-1. Switch to the `start` branch.
-
-```shell
-git fetch --all
-git checkout start
-```
-
-### Deployment
-
-1. From the terminal, naviate to the csharp or python folder.
-
-1. Navigate to the /infra folder.
-
-1. Log in to AZD.
-
-   ```bash
-   azd auth login
-   ```
-
-1. Provision the Azure services, build your local solution container, and deploy the application.
-
-   ```bash
-   azd up
-   ```
-
-### Setting up local debugging
-
-When you deploy this solution it automatically injects endpoints and configuration values into the secrets.json file used by .NET applications.
-
-To modify values for the Quickstarts, locate the value of `UserSecretsId` in the csproj file in the /src folder of this sample and save the value.
-
-```xml
-<PropertyGroup>
-  <UserSecretsId>your-guid-here</UserSecretsId>
-</PropertyGroup>
-```
-
-Locate the secrets.json file and open with a text editor.
-
-- Windows: `C:\Users\<YourUserName>\AppData\Roaming\Microsoft\UserSecrets\<UserSecretsId>\secrets.json`
-- macOS/Linux: `~/.microsoft/usersecrets/<UserSecretsId>/secrets.json`
-
-## Clean up
-
-1. Open a terminal and navigate to the /infra directory in this solution.
-
-1. Type azd down
->>>>>>> 3605cff6
 
 This template, the application code and configuration it contains, has been built to showcase Microsoft Azure specific services and tools. We strongly advise our customers not to make this code part of their production environments without implementing or enabling additional security features.
 
