targetScope = 'subscription'

@minLength(1)
@maxLength(64)
@description('Name of the environment that can be used as part of naming resource convention')
param environmentName string

@minLength(1)
@description('Primary location for all resources')
param location string

@description('Id of the user or app to assign application roles')
param principalId string

@description('Owner name for the owner tag required by policy')
param owner string

var tags = {
  'azd-env-name': environmentName
<<<<<<< HEAD
  'owner': 'theocon@microsoft.com'
=======
  'owner': owner
>>>>>>> efbbabe9
}

var abbrs = loadJsonContent('./abbreviations.json')
var resourceToken = toLower(uniqueString(subscription().id, environmentName, location))

resource rg 'Microsoft.Resources/resourceGroups@2022-09-01' = {
  name: 'rg-${environmentName}'
  location: location
  tags: tags
}

// Deploy AppInsights
module monitoring './shared/monitoring.bicep' = {
  name: 'monitoring'
  params: {
    location: location
    tags: tags
    logAnalyticsName: '${abbrs.operationalInsightsWorkspaces}${resourceToken}'
    applicationInsightsName: '${abbrs.insightsComponents}${resourceToken}'
  }
  scope: rg
}

// Deploy Azure Cosmos DB
module cosmos './shared/cosmosdb.bicep' = {
  name: 'cosmos'
  params: {    
    databaseName: 'MultiAgentBanking'
	chatsContainerName: 'Chat'
	accountsContainerName: 'AccountsData'
	offersContainerName:'OffersData'
	usersContainerName:'Users'
	checkpointsContainerName:'Checkpoints'
	chatHistoryContainerName:'ChatHistory'
	debugContainerName:'Debug'
    location: location
    name: '${abbrs.documentDBDatabaseAccounts}${resourceToken}'
    tags: tags
  }
  scope: rg
}


// Deploy Azure Container Registry (ACR)
module registry './shared/registry.bicep' = {
  name: 'registry'
  params: {
    location: location
    tags: tags
    name: '${abbrs.containerRegistryRegistries}${resourceToken}'
  }
  scope: rg
}

// Deploy OpenAI
module openAi './shared/openai.bicep' = {
  name: 'openai-account'
  params: {
    name: '${abbrs.openAiAccounts}${resourceToken}'
    location: location
    tags: tags
    sku: 'S0'
  }
  scope: rg
}

//Deploy OpenAI Deployments
var deployments = [
  {
    name: 'gpt-4o'
    skuCapacity: 30
	skuName: 'GlobalStandard'
    modelName: 'gpt-4o'
    modelVersion: '2024-11-20'
  }
  {
    name: 'text-embedding-3-small'
    skuCapacity: 5
	skuName: 'GlobalStandard'
    modelName: 'text-embedding-3-small'
    modelVersion: '1'
  }
]

@batchSize(1)
module openAiModelDeployments './shared/modeldeployment.bicep' = [
  for (deployment, _) in deployments: {
    name: 'openai-model-deployment-${deployment.name}'
    params: {
      name: deployment.name
      parentAccountName: openAi.outputs.name
      skuName: deployment.skuName
      skuCapacity: deployment.skuCapacity
      modelName: deployment.modelName
      modelVersion: deployment.modelVersion
      modelFormat: 'OpenAI'
    }
	scope: rg
  }
]

// Deploy Container Apps Environment
module appsEnv './shared/apps-env.bicep' = {
  name: 'apps-env'
  params: {
    name: '${abbrs.appManagedEnvironments}${resourceToken}'
    location: location
  }
  scope: rg
}


//Assign Roles to Managed Identities
module AssignRoles './shared/assignroles.bicep' = {
  name: 'AssignRoles'
  params: {
    name: 'assignroles-${resourceToken}'
    location: location
    tags: tags
    cosmosDbAccountName: cosmos.outputs.name
    identityName: '${abbrs.managedIdentityUserAssignedIdentities}chatservicew-${resourceToken}'
	openAIName: openAi.outputs.name
	userPrincipalId: !empty(principalId) ? principalId : null
    containerRegistryName: registry.outputs.name
  }
  scope: rg
  dependsOn: [cosmos, monitoring, openAi]
}



// Deploy ChatAPI Container App
module ChatAPI './app/ChatAPI.bicep' = {
  name: 'ChatAPI'
  params: {
    name: '${abbrs.appContainerApps}webapi-${resourceToken}'
	containerAppName: 'chatservicewebapi'
    location: location
    tags: tags
    containerImageTag: 'latest'  // Change this if versioning is required
    containerPort: 8080
    identityName: AssignRoles.outputs.identityName
	environmentId: appsEnv.outputs.id
	imageName: 'chatservicewebapi'  // ACR repository name
	registryServer:registry.outputs.name
	applicationInsightsName: monitoring.outputs.applicationInsightsName
    envSettings: [     
	  {
        name: 'AZURE_OPENAI_ENDPOINT'
        value: openAi.outputs.endpoint
      }	  
	  {
        name: 'AZURE_OPENAI_COMPLETIONSDEPLOYMENTID'
        value: openAiModelDeployments[0].outputs.name
      }
	  {
        name: 'AZURE_OPENAI_EMBEDDINGDEPLOYMENTID'
        value: openAiModelDeployments[1].outputs.name
      }
      {
        name: 'COSMOSDB_ENDPOINT'
        value: cosmos.outputs.endpoint
      }
	  {
        name: 'CosmosDBSettings__Database'
        value: 'MultiAgentBanking'
      }
	  {
        name: 'CosmosDBSettings__ChatDataContainer'
        value: 'Chat'
      }
	  {
        name: 'CosmosDBSettings__UserDataContainer'
        value: 'Users'
      }
      {
        name: 'BankingCosmosDBSettings__CosmosUri'
        value: cosmos.outputs.endpoint
      }	
      {
        name: 'BankingCosmosDBSettings__Database'
        value: 'MultiAgentBanking'
      }
	  {
        name: 'BankingCosmosDBSettings__AccountsContainer'
        value: 'AccountsData'
      }
	  {
        name: 'BankingCosmosDBSettings__UserDataContainer'
        value: 'Users'
      }
	  {
        name: 'BankingCosmosDBSettings__RequestDataContainer'
        value: 'AccountsData'
      }
	  {
        name: 'BankingCosmosDBSettings__OfferDataContainer'
        value: 'OffersData'
      }
      {
        name: 'ApplicationInsightsConnectionString'
        value: monitoring.outputs.applicationInsightsConnectionString
      }
  
    ]
  }
  scope: rg
  dependsOn: [cosmos, monitoring, openAi]
}

// Deploy MCP Server Container App
module mcpServer './app/mcpServer.bicep' = {
  name: 'mcpServer'
  params: {
    name: '${abbrs.appContainerApps}mcpserver-${resourceToken}'
    location: location
    tags: tags
    containerAppsEnvironmentName: appsEnv.outputs.name
    containerRegistryName: registry.outputs.name
    exists: false // Set to true after first deployment
    envSettings: [
      {
        name: 'AZURE_OPENAI_ENDPOINT'
        value: openAi.outputs.endpoint
      }
      {
        name: 'AZURE_OPENAI_COMPLETIONSDEPLOYMENTID'
        value: openAiModelDeployments[0].outputs.name
      }
      {
        name: 'AZURE_OPENAI_EMBEDDINGDEPLOYMENTID'
        value: openAiModelDeployments[1].outputs.name
      }
      {
        name: 'COSMOSDB_ENDPOINT'
        value: cosmos.outputs.endpoint
      }
      {
        name: 'APPLICATIONINSIGHTS_CONNECTION_STRING'
        value: monitoring.outputs.applicationInsightsConnectionString
      }
      {
        name: 'USE_REMOTE_MCP_SERVER'
        value: 'true'
      }
      {
        name: 'JWT_SECRET'
        value: 'your-production-jwt-secret-key'
      }
      {
        name: 'AZURE_OPENAI_API_VERSION'
        value: '2024-02-15-preview'
      }
    ]
  }
  scope: rg
  dependsOn: [cosmos, monitoring, openAi, appsEnv, registry]
}

// Assign roles to MCP Server system-assigned identity
module mcpServerRoles './shared/mcproles.bicep' = {
  name: 'mcpServerRoles'
  params: {
    mcpServerName: mcpServer.outputs.name
    cosmosDbAccountName: cosmos.outputs.name
    openAIName: openAi.outputs.name
  }
  scope: rg
  dependsOn: [mcpServer]
}

module webApp './app/webApp.bicep' = {
  name: 'webApp'  
  params: {
    name: '${abbrs.webSitesAppService}${resourceToken}'
    appServicePlanName: '${abbrs.webServerFarms}${resourceToken}'
  }
  scope: rg
  dependsOn: [ChatAPI]
}


// Outputs
output AZURE_CONTAINER_REGISTRY_ENDPOINT string = registry.outputs.loginServer
output SERVICE_ChatAPI_ENDPOINT_URL string = ChatAPI.outputs.uri
output SERVICE_MCPSERVER_ENDPOINT_URL string = mcpServer.outputs.uri
output FRONTENDPOINT_URL string = webApp.outputs.url
output AZURE_OPENAI_ENDPOINT string = openAi.outputs.endpoint
output WEB_APP_NAME string = '${abbrs.webSitesAppService}${resourceToken}'
output RG_NAME string = 'rg-${environmentName}'
output AZURE_OPENAI_COMPLETIONSDEPLOYMENTID string = openAiModelDeployments[0].outputs.name
output AZURE_OPENAI_EMBEDDINGDEPLOYMENTID string = openAiModelDeployments[1].outputs.name
output COSMOSDB_ENDPOINT string = cosmos.outputs.endpoint
output APPLICATIONINSIGHTS_CONNECTION_STRING string = monitoring.outputs.applicationInsightsConnectionString<|MERGE_RESOLUTION|>--- conflicted
+++ resolved
@@ -17,11 +17,7 @@
 
 var tags = {
   'azd-env-name': environmentName
-<<<<<<< HEAD
-  'owner': 'theocon@microsoft.com'
-=======
   'owner': owner
->>>>>>> efbbabe9
 }
 
 var abbrs = loadJsonContent('./abbreviations.json')
