# Module 00 - Configure local lab resources

## Introduction

In this Module, you'll configure the lab resources then start the application to ensure everything has been properly configured.

1. Open a browser locally on the VM and navigate to +++https://portal.azure.com+++
1. Login using the credentials below
1. User name +++@lab.CloudPortalCredential(User1).Username+++
1. Password +++@lab.CloudPortalCredential(User1).Password+++
1. In the Search box at the top of the Azure Portal, type in `resource group`. Open the Resource groups blade
1. Open the resource group that starts with: *rg-agenthol-*.
1. Open the Cosmos DB account and navigate to Data Explorer.
1. Leave this browser open to the Azure Portal. We will refer to it again later in this lab.
1. Proceed to [Run the Solution](#run-the-solution)

## Run the solution

### Start the Backend App

1. Open VS Code from the desktop.
1. This should open this folder by default, *"C:\Users\LabUser\multi-agent-hol\"*. If not, navigate to an open this folder.
1. From the menu, select Terminal, New Terminal, then open a new PowerShell terminal.
1. Navigate to the *python* folder.

```shell
cd python
```

1. Start the fastapi server.

```shell
uvicorn src.app.banking_agents_api:app --reload --host 0.0.0.0 --port 63280
```

**Note:** If prompted, allow Python to access the public and private network for this app.

The API will be available at <http://localhost:63280/docs>. This has been pre-built with boilerplate code that will create chat sessions and store the chat history in Cosmos DB.

### Start the Frontend App

1. In VS Code, open a new PowerShell terminal.
1. Navigate to the *frontend* folder

```shell
cd frontend
```

1. Run the following to install npm and start the application:

```shell
npm install
npm start
```

### Start a Conversation

1. Open your browser and navigate to <http://localhost:4200/>.
1. In the Login dialog, select a user and company and click, Login.
1. Send the message:

```text
Hello, how are you?
```

1. This should return a response saying "Hello, I am not yet implemented".
<<<<<<< HEAD
1. Navigate to the Cosmos DB account in the Azure portal to view the containers. You should see an entry in the `Chat` container. There will also be some transactional data in the `OffersData`, `AccountsData`, and `Users` containers as well.
1. Take a look at the files in the `src/app/services` folder - these are the boilerplate code for interacting with the Cosmos DB and Azure OpenAI services.
1. You will also see an empty file `src/app/banking_agents.py` as well as empty files in the `src/app/tools` and `src/app/prompts` folder. This is where you will build your multi-agent system!
=======
>>>>>>> ec803b12

### Keep the backend and frontend running

Thoughout this lab we will keep the frontend and backend applications in this lab running. The backend will reload on every change we make throughout this lab. The frontend will reload when refreshed in the browser.

Next, we will start building the agents that will be served by the API layer and interact with Cosmos DB and Azure OpenAI using LangGraph!

## Next Steps

Proceed to Module 1 - Creating Your First Agent<|MERGE_RESOLUTION|>--- conflicted
+++ resolved
@@ -59,17 +59,11 @@
 1. In the Login dialog, select a user and company and click, Login.
 1. Send the message:
 
-```text
-Hello, how are you?
-```
+  ```text
+  Hello, how are you?
+  ```
 
 1. This should return a response saying "Hello, I am not yet implemented".
-<<<<<<< HEAD
-1. Navigate to the Cosmos DB account in the Azure portal to view the containers. You should see an entry in the `Chat` container. There will also be some transactional data in the `OffersData`, `AccountsData`, and `Users` containers as well.
-1. Take a look at the files in the `src/app/services` folder - these are the boilerplate code for interacting with the Cosmos DB and Azure OpenAI services.
-1. You will also see an empty file `src/app/banking_agents.py` as well as empty files in the `src/app/tools` and `src/app/prompts` folder. This is where you will build your multi-agent system!
-=======
->>>>>>> ec803b12
 
 ### Keep the backend and frontend running
 
